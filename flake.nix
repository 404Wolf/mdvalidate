--- conflicted
+++ resolved
@@ -33,19 +33,6 @@
         };
 
         devShells.default = pkgs.mkShell {
-<<<<<<< HEAD
-          packages = with pkgs; [
-            nil
-            nixd
-            nixfmt
-            typst
-            cargo
-            rustc
-            mermaid-cli
-            rust-analyzer
-            fira-mono
-          ];
-=======
           RUST_LOG = "trace";
           packages = (
             with pkgs;
@@ -61,39 +48,12 @@
               fira-mono
             ]
           );
->>>>>>> 657c1116
         };
 
         formatter = treefmtEval.config.build.wrapper;
 
         checks = {
-          # formatting = treefmtEval.config.build.check self;
-          clippy =
-            let
-              cargoVendorDeps = pkgs.rustPlatform.fetchCargoVendor {
-                name = "mdvalidate-vendor";
-                hash = "sha256-PFkpHwe/L7okA+p4Zzj917Wb5gNRJJ9Ei0MTg2xMlVI=";
-                src = ./.;
-              };
-            in
-            pkgs.runCommandLocal "clippy-check"
-              {
-                src = ./.;
-                nativeBuildInputs = with pkgs; [
-                  cargo
-                  rustc
-                  clippy
-                ];
-                CARGO_HOME = cargoVendorDeps;
-              }
-              ''
-                cp -r ${./.} .
-                cd *source
-                export CARGO_HOME=${cargoVendorDeps}
-                export CARGO_NET_OFFLINE=true
-                cargo clippy --all-targets --all-features -- -D warnings
-                mkdir $out
-              '';
+          formatting = treefmtEval.config.build.check self;
         };
       }
     );
