--- conflicted
+++ resolved
@@ -2,7 +2,8 @@
 use regex::Regex;
 use std::sync::LazyLock;
 
-<<<<<<< HEAD
+use super::errors::ValidationError;
+
 #[derive(Debug)]
 pub enum MatcherError {
     InvalidFormat,
@@ -11,12 +12,6 @@
 static MATCHER_PATTERN: LazyLock<Regex> = LazyLock::new(|| {
     Regex::new(r"^(((?P<id>[a-zA-Z0-9-_]+)):)?(\/(?P<regex>.+?)\/|(?P<special>ruler))").unwrap()
 });
-=======
-use super::errors::ValidationError;
-
-static MATCHER_PATTERN: LazyLock<Regex> =
-    LazyLock::new(|| Regex::new(r"^(?P<id>[a-zA-Z0-9-_]+):/(?P<regex>.+?)/$").unwrap());
->>>>>>> 8752a3de
 
 pub struct Matcher {
     id: Option<String>,
@@ -32,17 +27,9 @@
 enum SpecialMatchers {
     Ruler,
 }
-// id= re.get("id")
 
-//
 impl Matcher {
-<<<<<<< HEAD
-    pub fn new(pattern: &str) -> Result<Matcher, MatcherError> {
-        debug!("Parsing matcher pattern: {}", pattern);
-
-=======
     pub fn new(pattern: &str) -> Result<Matcher, ValidationError> {
->>>>>>> 8752a3de
         let pattern = pattern[1..pattern.len() - 1].trim(); // Remove surrounding backticks
         let captures = MATCHER_PATTERN.captures(pattern);
 
@@ -58,8 +45,18 @@
                         MatcherType::Regex(Regex::new(&format!("^{}", regex_pattern)).unwrap())
                     }
                     (None, Some(_)) => MatcherType::Special(SpecialMatchers::Ruler),
-                    (Some(_), Some(_)) => return Err(MatcherError::InvalidFormat),
-                    (None, None) => return Err(MatcherError::InvalidFormat),
+                    (Some(_), Some(_)) => {
+                        return Err(ValidationError::InvalidMatcherFormat(format!(
+                            "Matcher cannot be both regex and special type: {}",
+                            pattern
+                        )))
+                    }
+                    (None, None) => {
+                        return Err(ValidationError::InvalidMatcherFormat(format!(
+                            "Matcher must be either regex or special type: {}",
+                            pattern
+                        )))
+                    }
                 };
                 println!(
                     "pattern is of type: {}",
@@ -68,15 +65,6 @@
                 (id, pattern)
             }
             None => {
-<<<<<<< HEAD
-                return Err(MatcherError::InvalidFormat);
-            }
-        };
-
-        debug!("Creating matcher with id '{:?}' and pattern", id);
-
-        println!("id: {:?}", id,);
-=======
                 return Err(ValidationError::InvalidMatcherFormat(format!(
                     "Expected format: 'id:/regex/', got {}",
                     pattern
@@ -84,7 +72,7 @@
             }
         };
 
->>>>>>> 8752a3de
+        println!("id: {:?}", id,);
         Ok(Matcher {
             id,
             pattern: matcher,
@@ -108,14 +96,13 @@
         }
     }
 
-<<<<<<< HEAD
     /// Check whether the matcher is for a ruler.
     pub fn is_ruler(&self) -> bool {
         matches!(self.pattern, MatcherType::Special(SpecialMatchers::Ruler))
-=======
-    pub fn id(&self) -> &str {
-        &self.id
->>>>>>> 8752a3de
+    }
+
+    pub fn id(&self) -> Option<&String> {
+        self.id.as_ref()
     }
 }
 
