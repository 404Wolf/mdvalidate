--- conflicted
+++ resolved
@@ -1,3 +1,4 @@
+use cargo_llvm_cov::json;
 use log::debug;
 use serde_json::{json, Value};
 use tree_sitter::Node;
@@ -62,23 +63,8 @@
     input_str: &'b str,
     schema_str: &'b str,
     eof: bool,
-<<<<<<< HEAD
-    initial_input_node: &Node<'b>,
-) -> Vec<Error> {
-    let is_incomplete =
-        (input_node.byte_range().end == initial_input_node.byte_range().end) && !eof;
-
-    debug!(
-        "validate_matcher_node: input_node range={:?}, input_text='{}', eof={}, is_incomplete={}",
-        input_node.byte_range(),
-        &input_str[input_node.byte_range()],
-        eof,
-        is_incomplete
-    );
-=======
 ) -> NodeValidationResult {
     let is_incomplete = !eof && is_last_node(input_str, input_node);
->>>>>>> 8752a3de
 
     let mut errors = Vec::new();
     let mut matches = json!({});
@@ -153,7 +139,6 @@
     let input_start = input_node.byte_range().start + matcher_start;
     let input_to_match = &input_str[input_start..];
 
-<<<<<<< HEAD
     // If the matcher is for a ruler, we should expect the entire input node to be a ruler
     if matcher.is_ruler() {
         if input_node.kind() != "thematic_break" {
@@ -164,17 +149,13 @@
                                                  // TODO: is this really true though?
                 ),
             ));
-            return errors;
+            return (errors, matches);
         } else {
             // It's a ruler, no further validation needed
-            return errors;
-        }
-    }
-
-    // If this is the last node, don't validate it if we haven't reached EOF,
-    // since the matcher might be incomplete.
-=======
->>>>>>> 8752a3de
+            return (errors, json!({}));
+        }
+    }
+
     match matcher.match_str(input_to_match) {
         Some(matched_str) => {
             // Validate suffix
@@ -204,8 +185,13 @@
                     ));
                 }
             }
-            // Good match! Add the matched node to the matches
-            matches[matcher.id()] = json!(matched_str);
+            // Good match! Add the matched node to the matches (if it has an id)
+            match matcher.id() {
+                Some(id) => {
+                    matches[id] = json!(matched_str);
+                }
+                None => {}
+            }
         }
         None => {
             errors.push(Error::SchemaViolation(
@@ -415,35 +401,14 @@
         let schema = "`ruler`";
         let input = "---";
 
-        let mut input_parser = new_markdown_parser();
-        let input_tree = input_parser.parse(input, None).unwrap();
-        let input_node = input_tree.root_node().child(0).unwrap();
-        let input_root = input_tree.root_node();
-
-        let mut schema_parser = new_markdown_parser();
-        let schema_tree = schema_parser.parse(schema, None).unwrap();
-        let mut schema_cursor = schema_tree.walk();
-        let schema_nodes: Vec<Node> = schema_tree
-            .root_node()
-            .child(0)
-            .unwrap()
-            .children(&mut schema_cursor)
-            .collect();
-
-        let errors = validate_matcher_node(
-            &input_node,
-            0,
-            &schema_nodes,
-            input,
-            schema,
-            true,
-            &input_root,
-        );
-
-        assert!(
-            errors.is_empty(),
-            "Expected no errors but got: {:?}",
-            errors
-        );
+        let (errors, matches) = get_matcher_validator(schema, input, true);
+
+        assert!(
+            errors.is_empty(),
+            "Expected no errors but got: {:?}",
+            errors
+        );
+
+        assert_eq!(matches.as_object().unwrap().len(), 0);
     }
 }