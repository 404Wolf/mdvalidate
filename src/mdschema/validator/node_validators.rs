--- conflicted
+++ resolved
@@ -502,7 +502,6 @@
     }
 
     #[test]
-<<<<<<< HEAD
     fn test_validate_matcher_list_expects_errors_on_pattern_mismatch() {
         let schema = "`test:/[0-9]/`";
         let input = "- 1\n- a\n- 3\n- b\n- 5";
@@ -523,28 +522,16 @@
         let input = "- 1\n- 2\n- 3\n- 4\n- 5";
 
         let (errors, matches) = get_list_matcher_validator(schema, input, true);
-=======
-    fn test_ruler() {
-        let schema = "`ruler`";
-        let input = "---";
-
-        let (errors, matches) = get_matcher_validator(schema, input, true);
->>>>>>> 94f80342
-
-        assert!(
-            errors.is_empty(),
-            "Expected no errors but got: {:?}",
-            errors
-        );
-<<<<<<< HEAD
+
+        assert!(
+            errors.is_empty(),
+            "Expected no errors but got: {:?}",
+            errors
+        );
         let matches_arr = matches.as_array().unwrap();
         assert_eq!(matches_arr.len(), 5);
         for i in 0..5 {
             assert_eq!(matches_arr[i].as_str().unwrap(), (i + 1).to_string());
         }
-=======
-
-        assert_eq!(matches.as_object().unwrap().len(), 0);
->>>>>>> 94f80342
     }
 }